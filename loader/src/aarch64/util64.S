--- conflicted
+++ resolved
@@ -406,17 +406,7 @@
     dsb     ish
     isb
 
-<<<<<<< HEAD
     ldp     x27, x28, [sp], #16
-=======
-    /* set up a vector table so that if the low-level kernel
-     * initialization code fails, we have some chance of finding
-     * out and printing reasonable diagnostics.
-     */
-    adrp    x8, arm_vector_table
-    msr     vbar_el2, x8
-
->>>>>>> face8e0a
     ldp     x29, x30, [sp], #16
     ret
 
