--- conflicted
+++ resolved
@@ -255,13 +255,9 @@
     pub passive: bool,
     pub stack_size: u64,
     pub smc: bool,
-<<<<<<< HEAD
     pub program_images: Vec<PathBuf>,
     pub control: bool,
-=======
     pub cpu: CpuCore,
-    pub program_image: PathBuf,
->>>>>>> 23f1f6de
     pub maps: Vec<SysMap>,
     pub irqs: Vec<SysIrq>,
     pub ioports: Vec<IOPort>,
@@ -1096,13 +1092,10 @@
             passive,
             stack_size,
             smc,
-<<<<<<< HEAD
             // program_image: program_image.unwrap(),
+            control,
+            cpu,
             program_images,
-=======
-            cpu,
-            program_image: program_image.unwrap(),
->>>>>>> 23f1f6de
             maps,
             irqs,
             ioports,
@@ -1111,13 +1104,8 @@
             virtual_machine,
             has_children,
             parent: None,
-<<<<<<< HEAD
-            text_pos: xml_sdf.doc.text_pos_at(node.range().start),
-            control,
-=======
             setvar_id,
             text_pos: Some(xml_sdf.doc.text_pos_at(node.range().start)),
->>>>>>> 23f1f6de
         })
     }
 }
