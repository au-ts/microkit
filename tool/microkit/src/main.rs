--- conflicted
+++ resolved
@@ -10,14 +10,9 @@
 use elf::ElfFile;
 use loader::Loader;
 use microkit_tool::{
-<<<<<<< HEAD
-    elf, kernel_phys_mem, loader, sdf, sel4, util, DisjointMemoryRegion, MemoryRegion,
-    ObjectAllocator, Region, UntypedObject, MAX_PDS, PD_MAX_NAME_LENGTH,
-=======
-    elf, loader, sdf, sel4, util, DisjointMemoryRegion, FindFixedError, MemoryRegion,
-    ObjectAllocator, Region, UntypedObject, MAX_PDS, MAX_VMS, PD_MAX_NAME_LENGTH,
+    elf, kernel_phys_mem, loader, sdf, sel4, util, DisjointMemoryRegion, FindFixedError,
+    MemoryRegion, ObjectAllocator, Region, UntypedObject, MAX_PDS, MAX_VMS, PD_MAX_NAME_LENGTH,
     VM_MAX_NAME_LENGTH,
->>>>>>> 96d5893f
 };
 use sdf::{
     parse, Channel, ProtectionDomain, SysMap, SysMapPerms, SysMemoryRegion, SysMemoryRegionKind,
@@ -37,7 +32,7 @@
 use std::path::{Path, PathBuf};
 use util::{
     comma_sep_u64, comma_sep_usize, human_size_strict, json_str, json_str_as_bool, json_str_as_u64,
-    monitor_serialise_names, monitor_serialise_u64_vec, struct_to_bytes,
+    monitor_serialise_names, monitor_serialise_u64_vec, struct_to_bytes, bytes_to_struct,
 };
 
 // Corresponds to the IPC buffer symbol in libmicrokit and the monitor
@@ -513,7 +508,6 @@
     boot_region: MemoryRegion,
 }
 
-<<<<<<< HEAD
 // Corresponds to kernel_frame_t in the kernel
 #[repr(C)]
 struct KernelFrameRiscv64 {
@@ -589,15 +583,6 @@
 //         .find_symbol("ki_boot_end")
 //         .expect("Could not find 'ki_boot_end' symbol");
 //     let ki_boot_end_p = ki_boot_end_v - segments[0].virt_addr + base;
-=======
-fn kernel_self_mem(kernel_elf: &ElfFile) -> MemoryRegion {
-    let segments = kernel_elf.loadable_segments();
-    let base = segments[0].phys_addr;
-    let (ki_end_v, _) = kernel_elf
-        .find_symbol("ki_end")
-        .expect("Could not find 'ki_end' symbol");
-    let ki_end_p = ki_end_v - segments[0].virt_addr + base;
->>>>>>> 96d5893f
 
 //     MemoryRegion::new(base, ki_boot_end_p)
 // }
@@ -618,18 +603,8 @@
     for r in &kernel_config.device_regions {
         device_memory.insert_region(r.start, r.end);
     }
-<<<<<<< HEAD
-
-    // Remove all the actual physical memory from the device regions
-    // but add it all to the actual normal memory regions
-    let avail_phys_mem = kernel_phys_mem(kernel_config, kernel_elf);
-    for (start, end) in &avail_phys_mem {
-        device_memory.remove_region(*start, *end);
-        normal_memory.insert_region(*start, *end);
-=======
     for r in &kernel_config.normal_regions {
         normal_memory.insert_region(r.start, r.end);
->>>>>>> 96d5893f
     }
 
     // ============= Multikernel: calculate where we want to load the kernel ======================
@@ -640,7 +615,7 @@
         .virt_addr;
 
     // CHOICE!
-    let kernel_first_paddr = avail_phys_mem[0].0;
+    let kernel_first_paddr = kernel_config.normal_regions[0].start;
     let kernel_p_v_offset = kernel_first_vaddr - kernel_first_paddr;
 
     println!("Kernel First Paddr: {:x}", kernel_first_paddr);
